<<<<<<< HEAD
=======
# rust-clippy is a tool that runs a bunch of lints to catch common
# mistakes in your Rust code and help improve your Rust code.
# More details at https://github.com/rust-lang/rust-clippy
# and https://rust-lang.github.io/rust-clippy/

>>>>>>> adf68781
name: Clippy

on:
  push:
    branches: [ "main" ]
  pull_request:
    # The branches below must be a subset of the branches above
    branches: [ "main" ]

jobs:
  clippy:
    runs-on: ubuntu-latest
<<<<<<< HEAD
    steps:
      - uses: actions/checkout@v3
      - uses: dtolnay/rust-toolchain@stable
=======
    permissions:
      contents: read
      security-events: write
      actions: read # only required for a private repository by github/codeql-action/upload-sarif to get the Action run status
   
    steps:
      - name: Checkout code
        uses: actions/checkout@v3

      - name: Install Rust toolchain
        uses: actions-rs/toolchain@v1
>>>>>>> adf68781
        with:
          components: clippy
      - uses: giraffate/clippy-action@v1
        with:
          reporter: 'github-pr-review'
          github_token: ${{ secrets.GITHUB_TOKEN }}<|MERGE_RESOLUTION|>--- conflicted
+++ resolved
@@ -1,11 +1,8 @@
-<<<<<<< HEAD
-=======
 # rust-clippy is a tool that runs a bunch of lints to catch common
 # mistakes in your Rust code and help improve your Rust code.
 # More details at https://github.com/rust-lang/rust-clippy
 # and https://rust-lang.github.io/rust-clippy/
 
->>>>>>> adf68781
 name: Clippy
 
 on:
@@ -16,28 +13,38 @@
     branches: [ "main" ]
 
 jobs:
-  clippy:
+  rust-clippy-analyze:
+    name: Run rust-clippy analyzing
     runs-on: ubuntu-latest
-<<<<<<< HEAD
-    steps:
-      - uses: actions/checkout@v3
-      - uses: dtolnay/rust-toolchain@stable
-=======
     permissions:
       contents: read
       security-events: write
       actions: read # only required for a private repository by github/codeql-action/upload-sarif to get the Action run status
-   
+
     steps:
       - name: Checkout code
         uses: actions/checkout@v3
 
       - name: Install Rust toolchain
         uses: actions-rs/toolchain@v1
->>>>>>> adf68781
         with:
+          profile: minimal
+          toolchain: stable
           components: clippy
-      - uses: giraffate/clippy-action@v1
+          override: true
+
+      - name: Install required cargo
+        run: cargo install clippy-sarif sarif-fmt
+
+      - name: Run rust-clippy
+        run:
+          cargo clippy
+          --all-features
+          --message-format=json | clippy-sarif | tee rust-clippy-results.sarif | sarif-fmt
+        continue-on-error: false
+
+      - name: Upload analysis results to GitHub
+        uses: github/codeql-action/upload-sarif@v2
         with:
-          reporter: 'github-pr-review'
-          github_token: ${{ secrets.GITHUB_TOKEN }}+          sarif_file: rust-clippy-results.sarif
+          wait-for-processing: true