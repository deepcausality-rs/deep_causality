#SPDX-License-Identifier: MIT
#Copyright (c) "2023" . The DeepCausality Authors. All Rights Reserved.
<<<<<<< HEAD

# Configuration inspired by Omnissi/NISTRS
# https://github.com/Omnissi/NISTRS/blob/main/.github/workflows/rust.yml

=======
>>>>>>> 59682502
name: Code Coverage

on:
  push:
    branches: [ "main" ]
  pull_request:
    branches: [ "main" ]

env:
  CARGO_TERM_COLOR: always

jobs:
  build:
    runs-on: ubuntu-latest

    steps:
      - uses: actions/checkout@v3
      - uses: actions-rs/toolchain@v1
        with:
          toolchain: nightly
          override: true

      - name: Run tests
        # Fixes missing coverage for macos
        # https://community.codecov.com/t/format-not-tested/2261
        run: cargo test --tests --verbose
        env:
          # These will ensure that things like dead code elimination do not skew the coverage.
          # https://github.com/mozilla/grcov/blob/master/README.md#example-how-to-generate-gcda-files-for-a-rust-project
          CARGO_INCREMENTAL: 0
          RUSTFLAGS: '-Zprofile -Ccodegen-units=1 -Copt-level=0 -Clink-dead-code -Coverflow-checks=off -Zpanic_abort_tests'
          RUSTDOCFLAGS: '-Cpanic=abort'

      - name: rust-grcov
        # You may pin to the exact commit or the version.
        # uses: actions-rs/grcov@bb47b1ed7883a1502fa6875d562727ace2511248
        uses: actions-rs/grcov@v0.1

      - name: Codecov
        # You may pin to the exact commit or the version.
        # uses: codecov/codecov-action@81cd2dc8148241f03f5839d295e000b8f761e378
        uses: codecov/codecov-action@v3
        with:
          # Repository upload token - get it from codecov.io. Required only for private repositories
          token: ${{ secrets.CODECOV_TOKEN }}
          files: lcov.info # configured in actions-rs/grcov.yml files
          fail_ci_if_error: true
          verbose: true<|MERGE_RESOLUTION|>--- conflicted
+++ resolved
@@ -1,12 +1,5 @@
 #SPDX-License-Identifier: MIT
 #Copyright (c) "2023" . The DeepCausality Authors. All Rights Reserved.
-<<<<<<< HEAD
-
-# Configuration inspired by Omnissi/NISTRS
-# https://github.com/Omnissi/NISTRS/blob/main/.github/workflows/rust.yml
-
-=======
->>>>>>> 59682502
 name: Code Coverage
 
 on:
@@ -52,6 +45,6 @@
         with:
           # Repository upload token - get it from codecov.io. Required only for private repositories
           token: ${{ secrets.CODECOV_TOKEN }}
-          files: lcov.info # configured in actions-rs/grcov.yml files
-          fail_ci_if_error: true
-          verbose: true+          # Specify whether the Codecov output should be verbose
+          verbose: true
+          fail_ci_if_error: true