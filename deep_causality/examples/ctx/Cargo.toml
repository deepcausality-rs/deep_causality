--- conflicted
+++ resolved
@@ -11,13 +11,8 @@
 
 # chrono default-features = false mitigates "RUSTSEC-2020-0071".
 # See https://rustsec.org/advisories/RUSTSEC-2020-0071.html
-<<<<<<< HEAD
-chrono = { version = "0.4.26", default-features = false, features = ["serde", "clock"] }
-parquet = "45.0"
-=======
 chrono = { version = "0.4.26", default-features = false , features = ["serde", "clock"] }
 parquet = "46.0"
->>>>>>> 9c1f4dc1
 petgraph = "0.6"
 rust_decimal = "1.31"
 serde = { version = "1.0.181", features = ["derive"] }